hello xinyu
Hello World
Hi, Gillian here
<<<<<<< HEAD
Hi, here is Alice
=======
Hi, this is George
>>>>>>> a41cec77
<|MERGE_RESOLUTION|>--- conflicted
+++ resolved
@@ -1,8 +1,7 @@
 hello xinyu
 Hello World
 Hi, Gillian here
-<<<<<<< HEAD
+Hi, this is George
 Hi, here is Alice
-=======
-Hi, this is George
->>>>>>> a41cec77
+
+
